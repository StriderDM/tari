--- conflicted
+++ resolved
@@ -147,11 +147,7 @@
                 self.peer_storage
                     .read()
                     .map_err(|_| PeerManagerError::PoisonedAccess)?
-<<<<<<< HEAD
-                    .closest_identities::<SecKey>(closest_request.node_id,closest_request.n)
-=======
-                    .closest_identities(n)
->>>>>>> 88c2d11b
+                    .closest_identities(closest_request.node_id, closest_request.n)
             },
             BroadcastStrategy::Random(n) => {
                 // Send to a random set of peers of size n that are Communication Nodes
