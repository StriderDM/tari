//  Copyright 2019 The Tari Project
//
//  Redistribution and use in source and binary forms, with or without modification, are permitted provided that the
//  following conditions are met:
//
//  1. Redistributions of source code must retain the above copyright notice, this list of conditions and the following
//  disclaimer.
//
//  2. Redistributions in binary form must reproduce the above copyright notice, this list of conditions and the
//  following disclaimer in the documentation and/or other materials provided with the distribution.
//
//  3. Neither the name of the copyright holder nor the names of its contributors may be used to endorse or promote
//  products derived from this software without specific prior written permission.
//
//  THIS SOFTWARE IS PROVIDED BY THE COPYRIGHT HOLDERS AND CONTRIBUTORS "AS IS" AND ANY EXPRESS OR IMPLIED WARRANTIES,
//  INCLUDING, BUT NOT LIMITED TO, THE IMPLIED WARRANTIES OF MERCHANTABILITY AND FITNESS FOR A PARTICULAR PURPOSE ARE
//  DISCLAIMED. IN NO EVENT SHALL THE COPYRIGHT HOLDER OR CONTRIBUTORS BE LIABLE FOR ANY DIRECT, INDIRECT, INCIDENTAL,
//  SPECIAL, EXEMPLARY, OR CONSEQUENTIAL DAMAGES (INCLUDING, BUT NOT LIMITED TO, PROCUREMENT OF SUBSTITUTE GOODS OR
//  SERVICES; LOSS OF USE, DATA, OR PROFITS; OR BUSINESS INTERRUPTION) HOWEVER CAUSED AND ON ANY THEORY OF LIABILITY,
//  WHETHER IN CONTRACT, STRICT LIABILITY, OR TORT (INCLUDING NEGLIGENCE OR OTHERWISE) ARISING IN ANY WAY OUT OF THE
//  USE OF THIS SOFTWARE, EVEN IF ADVISED OF THE POSSIBILITY OF SUCH DAMAGE.

use crate::{
    connection::net_address::NetAddress,
    peer_manager::{node_id::NodeId, node_identity::PeerNodeIdentity, peer::Peer, peer_manager::PeerManagerError},
};
use std::{collections::HashMap, hash::Hash, ops::Index, time::Duration};
use tari_crypto::keys::PublicKey;
use tari_storage::keyvalue_store::DataStore;
use tari_utilities::message_format::MessageFormat;
use crate::peer_manager::node_id::NodeDistance;

/// PeerStorage provides a mechanism to keep a datastore and a local copy of all peers in sync and allow fast searches
/// using the node_id, public key or net_address of a peer.
pub struct PeerStorage<PubKey, DS> {
    pub(crate) datastore: Option<DS>,
    pub(crate) peers: Vec<Peer<PubKey>>,
    node_id_hm: HashMap<NodeId, usize>,
    public_key_hm: HashMap<PubKey, usize>,
    net_address_hm: HashMap<NetAddress, usize>,
}

impl<PubKey, DS> PeerStorage<PubKey, DS>
where
    PubKey: PublicKey + Hash,
    DS: DataStore,
{
    /// Constructs a new empty PeerStorage system
    pub fn new() -> PeerStorage<PubKey, DS> {
        PeerStorage {
            datastore: None,
            peers: Vec::new(),
            node_id_hm: HashMap::new(),
            public_key_hm: HashMap::new(),
            net_address_hm: HashMap::new(),
        }
    }

    /// Connects and restore the PeerStorage system from a datastore
    pub fn init_persistance_store(mut self, datastore: DS) -> Result<PeerStorage<PubKey, DS>, PeerManagerError> {
        self.datastore = Some(datastore);
        // Restore from datastore
        let mut index = 0;
        while let Ok(peer) = self.get_peer_from_datastore(index) {
            let peer_index = self.peers.len();
            self.add_peer_hashmap_links(peer_index, &peer);
            self.peers.push(peer);
            index += 1;
        }
        Ok(self)
    }

    /// Adds a peer to the routing table of the PeerManager if the peer does not already exist. When a peer already
    /// exist, the stored version will be replaced with the newly provided peer.
    pub fn add_peer(&mut self, peer: Peer<PubKey>) -> Result<(), PeerManagerError> {
        match self.public_key_hm.get(&peer.public_key) {
            Some(index) => {
                // Replace existing entry
                let peer_index = *index; // TODO Fix and remove
                self.peers[peer_index] = peer.clone();
                self.remove_from_db_and_links(peer_index)?;
                self.add_peer_hashmap_links(peer_index, &peer);
                self.add_peer_to_datastore(peer_index, &peer)
            },
            None => {
                // Add new entry
                let peer_index = self.peers.len();
                self.add_peer_hashmap_links(peer_index, &peer);
                self.add_peer_to_datastore(peer_index, &peer)?;
                self.peers.push(peer);
                Ok(())
            },
        }
    }

    /// The peer with the specified public_key will be removed from the PeerManager
    pub fn delete_peer(&mut self, node_id: &NodeId) -> Result<(), PeerManagerError> {
        let peer_count = self.peers.len();
        let peer_index = *self
            .node_id_hm
            .get(&node_id)
            .ok_or(PeerManagerError::PeerNotFoundError)?;
        self.remove_from_db_and_links(peer_index)?;
        // If not last element, then move last element into new available slot
        if (peer_count > 1) && (peer_index + 1 < peer_count) {
            let last_index = peer_count - 1;
            self.remove_from_db_and_links(last_index)?;
            let last_peer = self.peers[last_index].clone();
            self.add_peer_hashmap_links(peer_index, &last_peer);
            self.add_peer_to_datastore(peer_index, &last_peer)?;
            self.peers[peer_index] = last_peer;
        }
        self.peers.pop();
        Ok(())
    }

    /// Find the peer with the provided NodeID
    pub fn find_with_node_id(&self, node_id: &NodeId) -> Result<Peer<PubKey>, PeerManagerError> {
        let peer_index = *self
            .node_id_hm
            .get(&node_id)
            .ok_or(PeerManagerError::PeerNotFoundError)?;
        Ok(self.peers.index(peer_index).clone())
    }

    /// Find the peer with the provided PublicKey
    pub fn find_with_public_key(&self, public_key: &PubKey) -> Result<Peer<PubKey>, PeerManagerError> {
        let peer_index = *self
            .public_key_hm
            .get(&public_key)
            .ok_or(PeerManagerError::PeerNotFoundError)?;
        Ok(self.peers.index(peer_index).clone())
    }

    /// Find the peer with the provided NetAddress
    pub fn find_with_net_address(&self, net_address: &NetAddress) -> Result<Peer<PubKey>, PeerManagerError> {
        let peer_index = *self
            .net_address_hm
            .get(&net_address)
            .ok_or(PeerManagerError::PeerNotFoundError)?;
        Ok(self.peers.index(peer_index).clone())
    }

<<<<<<< HEAD
    /// Constructs a single NodeIdentity for the peer corresponding to the provided NodeId
    pub fn direct_identity<SecKey: SecretKey>(
        &self,
        node_id: &NodeId,
    ) -> Result<Vec<NodeIdentity<PubKey, SecKey>>, PeerManagerError>
    {
        let peer_index = *self
            .node_id_hm
            .get(&node_id)
            .ok_or(PeerManagerError::PeerNotFoundError)?;
        if self.peers[peer_index].is_banned() {
            Err(PeerManagerError::BannedPeer)
        } else {
            Ok(vec![NodeIdentity::<PubKey, SecKey>::new(
                node_id.clone(),
                self.peers[peer_index].public_key.clone(),
                None,
            )])
        }
=======
    /// Constructs a single PeerNodeIdentity for the peer corresponding to the provided NodeId
    pub fn direct_identity(&self, node_id: &NodeId) -> Result<Vec<PeerNodeIdentity<PubKey>>, PeerManagerError> {
        let public_key = self.find_with_node_id(&node_id)?.public_key;
        Ok(vec![PeerNodeIdentity::<PubKey>::new(node_id.clone(), public_key)])
>>>>>>> 88c2d11b
    }

    /// Compile a list of all known node identities that can be used for the flood BroadcastStrategy
    pub fn flood_identities(&self) -> Result<Vec<PeerNodeIdentity<PubKey>>, PeerManagerError> {
        // TODO: this list should only contain Communication Nodes
        let mut identities: Vec<PeerNodeIdentity<PubKey>> = Vec::new();
        for peer in &self.peers {
            if !peer.is_banned() {
                identities.push(PeerNodeIdentity::new(peer.node_id.clone(), peer.public_key.clone()));
            }
        }
        Ok(identities)
    }

    /// Compile a list of node identities that can be used for the closest BroadcastStrategy
<<<<<<< HEAD
    pub fn closest_identities<SecKey: SecretKey>(
        &self,
        node_id: NodeId,
        n: usize,
    ) -> Result<Vec<NodeIdentity<PubKey, SecKey>>, PeerManagerError>
    {
        let peer_count=self.peers.len();
        if n > peer_count {
            return Err(PeerManagerError::InsufficientPeers);
        }
        let mut indices: Vec<usize> = Vec::with_capacity(peer_count);
        let mut dists: Vec<NodeDistance> = Vec::with_capacity(peer_count);
        for i in 0..peer_count {
            indices.push(i);
            dists.push(node_id.distance(&self.peers[i].node_id));
        }
        // Perform partial sort of elements only up to N elements
        let mut nearest_identities: Vec<NodeIdentity<PubKey, SecKey>> = Vec::with_capacity(n);
        for i in 0..n {
            for j in i + 1..peer_count{
                if dists[i] > dists[j] {
                    dists.swap(i, j);
                    indices.swap(i, j);
                }
            }
            nearest_identities.push(NodeIdentity::<PubKey, SecKey>::new(
                self.peers[indices[i]].node_id.clone(),
                self.peers[indices[i]].public_key.clone(),
                None,
            ));
        }
        Ok(nearest_identities)
=======
    pub fn closest_identities(&self, _n: u32) -> Result<Vec<PeerNodeIdentity<PubKey>>, PeerManagerError> {
        let identities: Vec<PeerNodeIdentity<PubKey>> = Vec::new();

        // TODO: Send to all n nearest neighbour Communication Nodes

        Ok(identities)
>>>>>>> 88c2d11b
    }

    /// Compile a list of node identities that can be used for the random BroadcastStrategy
    pub fn random_identities(&self, _n: u32) -> Result<Vec<PeerNodeIdentity<PubKey>>, PeerManagerError> {
        let identities: Vec<PeerNodeIdentity<PubKey>> = Vec::new();

        // TODO: Send to all n nearest neighbour Communication Nodes

        Ok(identities)
    }

    /// Add key pairs to the search hashmaps for a newly added or moved peer
    fn add_peer_hashmap_links(&mut self, index: usize, peer: &Peer<PubKey>) {
        self.node_id_hm.insert(peer.node_id.clone(), index);
        self.public_key_hm.insert(peer.public_key.clone(), index);
        for net_address_with_stats in &peer.addresses.addresses {
            self.net_address_hm
                .insert(net_address_with_stats.net_address.clone(), index);
        }
    }

    /// Add a single peer to the datastore using the provided index as a key
    fn add_peer_to_datastore(&mut self, index: usize, peer: &Peer<PubKey>) -> Result<(), PeerManagerError> {
        if let Some(ref mut datastore) = self.datastore {
            let index_bytes = index.to_binary().map_err(|e| PeerManagerError::SerializationError(e))?;
            let peer_bytes = peer.to_binary().map_err(|e| PeerManagerError::SerializationError(e))?;
            datastore
                .put_raw(&index_bytes, peer_bytes)
                .map_err(|e| PeerManagerError::DatastoreError(e))?;
        }
        Ok(())
    }

    /// Remove the peer specified by a given index from the datastore and remove hashmap keys
    fn remove_from_db_and_links(&mut self, index: usize) -> Result<(), PeerManagerError> {
        let peer_count = self.peers.len();
        if (index > 0) && (index < peer_count) {
            // Remove entry from datastore
            if let Some(ref mut datastore) = self.datastore {
                let index_bytes = index.to_binary().map_err(|e| PeerManagerError::SerializationError(e))?;
                datastore
                    .delete_raw(&index_bytes)
                    .map_err(|e| PeerManagerError::DatastoreError(e))?;
            }
            // Remove hashmap links
            self.node_id_hm.remove(&self.peers[index].node_id);
            self.public_key_hm.remove(&self.peers[index].public_key);
            for net_address_with_stats in &self.peers[index].addresses.addresses {
                self.net_address_hm.remove(&net_address_with_stats.net_address);
            }
            Ok(())
        } else {
            Err(PeerManagerError::IndexOutOfBounds)
        }
    }

    /// Retrieve a single peer from the data store using the provided index
    pub fn get_peer_from_datastore(&self, index: usize) -> Result<Peer<PubKey>, PeerManagerError> {
        match self.datastore {
            Some(ref datastore) => {
                let index_bytes = index.to_binary().map_err(|e| PeerManagerError::SerializationError(e))?;
                match datastore
                    .get_raw(&index_bytes)
                    .map_err(|e| PeerManagerError::DatastoreError(e))?
                {
                    Some(peer_raw) => Peer::<PubKey>::from_binary(peer_raw.as_slice())
                        .map_err(|_| PeerManagerError::DeserializationError),
                    None => Err(PeerManagerError::EmptyDatastoreQuery),
                }
            },
            None => Err(PeerManagerError::DatastoreUndefined),
        }
    }

    /// Enables Thread safe access - Changes the ban flag bit of the peer
    pub fn set_banned(&mut self, node_id: &NodeId, ban_flag: bool) -> Result<(), PeerManagerError> {
        let peer_index = *self
            .node_id_hm
            .get(&node_id)
            .ok_or(PeerManagerError::PeerNotFoundError)?;
        Ok(self.peers[peer_index].set_banned(ban_flag))
    }

    /// Enables Thread safe access - Adds a new net address to the peer if it doesn't yet exist
    pub fn add_net_address(&mut self, node_id: &NodeId, net_address: &NetAddress) -> Result<(), PeerManagerError> {
        let peer_index = *self
            .node_id_hm
            .get(&node_id)
            .ok_or(PeerManagerError::PeerNotFoundError)?;
        self.peers[peer_index]
            .addresses
            .add_net_address(net_address)
            .map_err(|_| PeerManagerError::DataUpdateError)
    }

    /// Enables Thread safe access - Finds and returns the highest priority net address until all connection attempts
    /// for each net address have been reached
    pub fn get_best_net_address(&mut self, node_id: &NodeId) -> Result<NetAddress, PeerManagerError> {
        let peer_index = *self
            .node_id_hm
            .get(&node_id)
            .ok_or(PeerManagerError::PeerNotFoundError)?;
        self.peers[peer_index]
            .addresses
            .get_best_net_address()
            .map_err(|_| PeerManagerError::DataUpdateError)
    }

    /// Enables Thread safe access - The average connection latency of the provided net address will be updated to
    /// include the current measured latency sample
    pub fn update_latency(
        &mut self,
        net_address: &NetAddress,
        latency_measurement: Duration,
    ) -> Result<(), PeerManagerError>
    {
        let peer_index = *self
            .net_address_hm
            .get(&net_address)
            .ok_or(PeerManagerError::PeerNotFoundError)?;
        self.peers[peer_index]
            .addresses
            .update_latency(net_address, latency_measurement)
            .map_err(|_| PeerManagerError::DataUpdateError)
    }

    /// Enables Thread safe access - Mark that a message was received from the specified net address
    pub fn mark_message_received(&mut self, net_address: &NetAddress) -> Result<(), PeerManagerError> {
        let peer_index = *self
            .net_address_hm
            .get(&net_address)
            .ok_or(PeerManagerError::PeerNotFoundError)?;
        self.peers[peer_index]
            .addresses
            .mark_message_received(net_address)
            .map_err(|_| PeerManagerError::DataUpdateError)
    }

    /// Enables Thread safe access - Mark that a rejected message was received from the specified net address
    pub fn mark_message_rejected(&mut self, net_address: &NetAddress) -> Result<(), PeerManagerError> {
        let peer_index = *self
            .net_address_hm
            .get(&net_address)
            .ok_or(PeerManagerError::PeerNotFoundError)?;
        self.peers[peer_index]
            .addresses
            .mark_message_rejected(net_address)
            .map_err(|_| PeerManagerError::DataUpdateError)
    }

    /// Enables Thread safe access - Mark that a successful connection was established with the specified net address
    pub fn mark_successful_connection_attempt(&mut self, net_address: &NetAddress) -> Result<(), PeerManagerError> {
        let peer_index = *self
            .net_address_hm
            .get(&net_address)
            .ok_or(PeerManagerError::PeerNotFoundError)?;
        self.peers[peer_index]
            .addresses
            .mark_successful_connection_attempt(net_address)
            .map_err(|_| PeerManagerError::DataUpdateError)
    }

    /// Enables Thread safe access - Mark that a connection could not be established with the specified net address
    pub fn mark_failed_connection_attempt(&mut self, net_address: &NetAddress) -> Result<(), PeerManagerError> {
        let peer_index = *self
            .net_address_hm
            .get(&net_address)
            .ok_or(PeerManagerError::PeerNotFoundError)?;
        self.peers[peer_index]
            .addresses
            .mark_failed_connection_attempt(net_address)
            .map_err(|_| PeerManagerError::DataUpdateError)
    }
}

#[cfg(test)]
mod test {
    use super::*;
    use crate::{
        connection::net_address::{net_addresses::NetAddresses, NetAddress},
        peer_manager::peer::PeerFlags,
    };
    use std::fs;
    use tari_crypto::{keys::PublicKey, ristretto::RistrettoPublicKey};
    use tari_storage::{
        keyvalue_store::DataStore,
        lmdb::{LMDBBuilder, LMDBStore},
    };

    #[test]
    fn test_add_delete_find_peer() {
        // Clear and setup DB folders
        let test_dir = "./tests/test_peer_storage";
        if std::fs::metadata(test_dir).is_ok() {
            assert!(fs::remove_dir_all(test_dir).is_ok());
        }
        assert!(fs::create_dir(test_dir).is_ok());

        // Setup peer storage
        let mut datastore = LMDBBuilder::new().set_path(test_dir).build().unwrap();
        datastore.connect("default").unwrap();
        let mut peer_storage = PeerStorage::<RistrettoPublicKey, LMDBStore>::new()
            .init_persistance_store(datastore)
            .unwrap();

        // Create Peers
        let mut rng = rand::OsRng::new().unwrap();
        let (_sk, pk) = RistrettoPublicKey::random_keypair(&mut rng);
        let node_id = NodeId::from_key(&pk).unwrap();
        let net_address1 = NetAddress::from("1.2.3.4:8000".parse::<NetAddress>().unwrap());
        let net_address2 = NetAddress::from("5.6.7.8:8000".parse::<NetAddress>().unwrap());
        let net_address3 = NetAddress::from("5.6.7.8:7000".parse::<NetAddress>().unwrap());
        let mut net_addresses = NetAddresses::from(net_address1.clone());
        net_addresses.add_net_address(&net_address2).unwrap();
        net_addresses.add_net_address(&net_address3).unwrap();
        let peer1: Peer<RistrettoPublicKey> =
            Peer::<RistrettoPublicKey>::new(pk, node_id, net_addresses, PeerFlags::default());

        let (_sk, pk) = RistrettoPublicKey::random_keypair(&mut rng);
        let node_id = NodeId::from_key(&pk).unwrap();
        let net_address4 = NetAddress::from("9.10.11.12:7000".parse::<NetAddress>().unwrap());
        let net_addresses = NetAddresses::from(net_address4.clone());
        let peer2: Peer<RistrettoPublicKey> =
            Peer::<RistrettoPublicKey>::new(pk, node_id, net_addresses, PeerFlags::default());

        let (_sk, pk) = RistrettoPublicKey::random_keypair(&mut rng);
        let node_id = NodeId::from_key(&pk).unwrap();
        let net_address5 = NetAddress::from("13.14.15.16:6000".parse::<NetAddress>().unwrap());
        let net_address6 = NetAddress::from("17.18.19.20:8000".parse::<NetAddress>().unwrap());
        let mut net_addresses = NetAddresses::from(net_address5.clone());
        net_addresses.add_net_address(&net_address6).unwrap();
        let peer3: Peer<RistrettoPublicKey> =
            Peer::<RistrettoPublicKey>::new(pk, node_id, net_addresses, PeerFlags::default());
        // Test adding and searching for peers
        assert!(peer_storage.add_peer(peer1.clone()).is_ok());
        assert!(peer_storage.add_peer(peer2.clone()).is_ok());
        assert!(peer_storage.add_peer(peer3.clone()).is_ok());

        assert_eq!(peer_storage.peers.len(), 3);

        assert_eq!(
            peer_storage.find_with_public_key(&peer1.public_key).unwrap().public_key,
            peer1.public_key
        );
        assert_eq!(
            peer_storage.find_with_public_key(&peer2.public_key).unwrap().public_key,
            peer2.public_key
        );
        assert_eq!(
            peer_storage.find_with_public_key(&peer3.public_key).unwrap().public_key,
            peer3.public_key
        );

        assert_eq!(
            peer_storage.find_with_node_id(&peer1.node_id).unwrap().node_id,
            peer1.node_id
        );
        assert_eq!(
            peer_storage.find_with_node_id(&peer2.node_id).unwrap().node_id,
            peer2.node_id
        );
        assert_eq!(
            peer_storage.find_with_node_id(&peer3.node_id).unwrap().node_id,
            peer3.node_id
        );

        assert_eq!(
            peer_storage.find_with_net_address(&net_address1).unwrap().public_key,
            peer1.public_key
        );
        assert_eq!(
            peer_storage.find_with_net_address(&net_address2).unwrap().public_key,
            peer1.public_key
        );
        assert_eq!(
            peer_storage.find_with_net_address(&net_address3).unwrap().public_key,
            peer1.public_key
        );
        assert_eq!(
            peer_storage.find_with_net_address(&net_address4).unwrap().public_key,
            peer2.public_key
        );
        assert_eq!(
            peer_storage.find_with_net_address(&net_address5).unwrap().public_key,
            peer3.public_key
        );
        assert_eq!(
            peer_storage.find_with_net_address(&net_address6).unwrap().public_key,
            peer3.public_key
        );

        assert_eq!(peer_storage.get_peer_from_datastore(0).unwrap(), peer1);
        assert_eq!(peer_storage.get_peer_from_datastore(1).unwrap(), peer2);
        assert_eq!(peer_storage.get_peer_from_datastore(2).unwrap(), peer3);

        // Test delete of border case peer
        assert!(peer_storage.delete_peer(&peer3.node_id).is_ok());

        assert_eq!(peer_storage.peers.len(), 2);

        assert_eq!(
            peer_storage.find_with_public_key(&peer1.public_key).unwrap().public_key,
            peer1.public_key
        );
        assert_eq!(
            peer_storage.find_with_public_key(&peer2.public_key).unwrap().public_key,
            peer2.public_key
        );
        assert!(peer_storage.find_with_public_key(&peer3.public_key).is_err());

        assert_eq!(
            peer_storage.find_with_node_id(&peer1.node_id).unwrap().node_id,
            peer1.node_id
        );
        assert_eq!(
            peer_storage.find_with_node_id(&peer2.node_id).unwrap().node_id,
            peer2.node_id
        );
        assert!(peer_storage.find_with_node_id(&peer3.node_id).is_err());

        assert_eq!(
            peer_storage.find_with_net_address(&net_address1).unwrap().public_key,
            peer1.public_key
        );
        assert_eq!(
            peer_storage.find_with_net_address(&net_address2).unwrap().public_key,
            peer1.public_key
        );
        assert_eq!(
            peer_storage.find_with_net_address(&net_address3).unwrap().public_key,
            peer1.public_key
        );
        assert_eq!(
            peer_storage.find_with_net_address(&net_address4).unwrap().public_key,
            peer2.public_key
        );
        assert!(peer_storage.find_with_net_address(&net_address5).is_err());
        assert!(peer_storage.find_with_net_address(&net_address6).is_err());

        assert_eq!(peer_storage.get_peer_from_datastore(0).unwrap(), peer1);
        assert_eq!(peer_storage.get_peer_from_datastore(1).unwrap(), peer2);
        assert!(peer_storage.get_peer_from_datastore(2).is_err());

        // Test of delete with moving behaviour
        assert!(peer_storage.add_peer(peer3.clone()).is_ok());
        assert!(peer_storage.delete_peer(&peer2.node_id).is_ok());

        assert_eq!(peer_storage.peers.len(), 2);

        assert_eq!(
            peer_storage.find_with_public_key(&peer1.public_key).unwrap().public_key,
            peer1.public_key
        );
        assert!(peer_storage.find_with_public_key(&peer2.public_key).is_err());
        assert_eq!(
            peer_storage.find_with_public_key(&peer3.public_key).unwrap().public_key,
            peer3.public_key
        );

        assert_eq!(
            peer_storage.find_with_node_id(&peer1.node_id).unwrap().node_id,
            peer1.node_id
        );
        assert!(peer_storage.find_with_node_id(&peer2.node_id).is_err());
        assert_eq!(
            peer_storage.find_with_node_id(&peer3.node_id).unwrap().node_id,
            peer3.node_id
        );

        assert_eq!(
            peer_storage.find_with_net_address(&net_address1).unwrap().public_key,
            peer1.public_key
        );
        assert_eq!(
            peer_storage.find_with_net_address(&net_address2).unwrap().public_key,
            peer1.public_key
        );
        assert_eq!(
            peer_storage.find_with_net_address(&net_address3).unwrap().public_key,
            peer1.public_key
        );
        assert!(peer_storage.find_with_net_address(&net_address4).is_err());
        assert_eq!(
            peer_storage.find_with_net_address(&net_address5).unwrap().public_key,
            peer3.public_key
        );
        assert_eq!(
            peer_storage.find_with_net_address(&net_address6).unwrap().public_key,
            peer3.public_key
        );

        assert_eq!(peer_storage.get_peer_from_datastore(0).unwrap(), peer1);
        assert_eq!(peer_storage.get_peer_from_datastore(1).unwrap(), peer3);
        assert!(peer_storage.get_peer_from_datastore(2).is_err());

        // Clear up DB folders
        // assert!(datastore.close().is_ok());
        let _no_val = fs::remove_dir_all(test_dir);
        if std::fs::metadata(test_dir).is_ok() {
            println!("Database file handles not released, still open in {:?}!", test_dir);
            assert!(fs::remove_dir_all(test_dir).is_ok());
        }
    }

    #[test]
    fn test_persistance_storage() {
        // Clear and setup DB folders
        let test_dir = "./tests/test_peer_storage2";
        if std::fs::metadata(test_dir).is_ok() {
            assert!(fs::remove_dir_all(test_dir).is_ok());
        }
        assert!(fs::create_dir(test_dir).is_ok());

        // Setup peer storage
        let mut datastore = LMDBBuilder::new().set_path(test_dir).build().unwrap();
        datastore.connect("default").unwrap();
        let mut peer_storage = PeerStorage::<RistrettoPublicKey, LMDBStore>::new()
            .init_persistance_store(datastore)
            .unwrap();

        // Create Peers
        let mut rng = rand::OsRng::new().unwrap();
        let (_sk, pk) = RistrettoPublicKey::random_keypair(&mut rng);
        let node_id = NodeId::from_key(&pk).unwrap();
        let net_address1 = NetAddress::from("1.2.3.4:8000".parse::<NetAddress>().unwrap());
        let net_address2 = NetAddress::from("5.6.7.8:8000".parse::<NetAddress>().unwrap());
        let mut net_addresses = NetAddresses::from(net_address1.clone());
        assert!(net_addresses.add_net_address(&net_address2).is_ok());
        let peer1: Peer<RistrettoPublicKey> =
            Peer::<RistrettoPublicKey>::new(pk, node_id, net_addresses, PeerFlags::default());

        let (_sk, pk) = RistrettoPublicKey::random_keypair(&mut rng);
        let node_id = NodeId::from_key(&pk).unwrap();
        let net_address3 = NetAddress::from("9.10.11.12:7000".parse::<NetAddress>().unwrap());
        let net_addresses = NetAddresses::from(net_address3.clone());
        let peer2: Peer<RistrettoPublicKey> =
            Peer::<RistrettoPublicKey>::new(pk, node_id, net_addresses, PeerFlags::default());

        // Add peers to peer store
        assert!(peer_storage.add_peer(peer1.clone()).is_ok());
        assert!(peer_storage.add_peer(peer2.clone()).is_ok());

        // Reconnect to peer storage without deleting datastore
        let mut datastore = LMDBBuilder::new().set_path(test_dir).build().unwrap();
        datastore.connect("default").unwrap();
        let peer_storage = PeerStorage::<RistrettoPublicKey, LMDBStore>::new()
            .init_persistance_store(datastore)
            .unwrap();

        // Check that peer vector was restored
        assert_eq!(peer_storage.peers.len(), 2);
        // Check that the hashmap links were restored
        assert_eq!(
            peer_storage.find_with_public_key(&peer1.public_key).unwrap().public_key,
            peer1.public_key
        );
        assert_eq!(
            peer_storage.find_with_public_key(&peer2.public_key).unwrap().public_key,
            peer2.public_key
        );

        assert_eq!(
            peer_storage.find_with_node_id(&peer1.node_id).unwrap().node_id,
            peer1.node_id
        );
        assert_eq!(
            peer_storage.find_with_node_id(&peer2.node_id).unwrap().node_id,
            peer2.node_id
        );

        assert_eq!(
            peer_storage.find_with_net_address(&net_address1).unwrap().public_key,
            peer1.public_key
        );
        assert_eq!(
            peer_storage.find_with_net_address(&net_address2).unwrap().public_key,
            peer1.public_key
        );
        assert_eq!(
            peer_storage.find_with_net_address(&net_address3).unwrap().public_key,
            peer2.public_key
        );
        // Check that the datastore as the correct peers
        assert_eq!(peer_storage.get_peer_from_datastore(0).unwrap(), peer1);
        assert_eq!(peer_storage.get_peer_from_datastore(1).unwrap(), peer2);

        // Clear up DB folders
        // assert!(datastore.close().is_ok());
        let _no_val = fs::remove_dir_all(test_dir);
        if std::fs::metadata(test_dir).is_ok() {
            println!("Database file handles not released, still open in {:?}!", test_dir);
            assert!(fs::remove_dir_all(test_dir).is_ok());
        }
    }
}<|MERGE_RESOLUTION|>--- conflicted
+++ resolved
@@ -22,13 +22,17 @@
 
 use crate::{
     connection::net_address::NetAddress,
-    peer_manager::{node_id::NodeId, node_identity::PeerNodeIdentity, peer::Peer, peer_manager::PeerManagerError},
+    peer_manager::{
+        node_id::{NodeDistance, NodeId},
+        node_identity::PeerNodeIdentity,
+        peer::Peer,
+        peer_manager::PeerManagerError,
+    },
 };
 use std::{collections::HashMap, hash::Hash, ops::Index, time::Duration};
 use tari_crypto::keys::PublicKey;
 use tari_storage::keyvalue_store::DataStore;
 use tari_utilities::message_format::MessageFormat;
-use crate::peer_manager::node_id::NodeDistance;
 
 /// PeerStorage provides a mechanism to keep a datastore and a local copy of all peers in sync and allow fast searches
 /// using the node_id, public key or net_address of a peer.
@@ -141,13 +145,8 @@
         Ok(self.peers.index(peer_index).clone())
     }
 
-<<<<<<< HEAD
     /// Constructs a single NodeIdentity for the peer corresponding to the provided NodeId
-    pub fn direct_identity<SecKey: SecretKey>(
-        &self,
-        node_id: &NodeId,
-    ) -> Result<Vec<NodeIdentity<PubKey, SecKey>>, PeerManagerError>
-    {
+    pub fn direct_identity(&self, node_id: &NodeId) -> Result<Vec<PeerNodeIdentity<PubKey>>, PeerManagerError> {
         let peer_index = *self
             .node_id_hm
             .get(&node_id)
@@ -155,18 +154,11 @@
         if self.peers[peer_index].is_banned() {
             Err(PeerManagerError::BannedPeer)
         } else {
-            Ok(vec![NodeIdentity::<PubKey, SecKey>::new(
+            Ok(vec![PeerNodeIdentity::<PubKey>::new(
                 node_id.clone(),
                 self.peers[peer_index].public_key.clone(),
-                None,
             )])
         }
-=======
-    /// Constructs a single PeerNodeIdentity for the peer corresponding to the provided NodeId
-    pub fn direct_identity(&self, node_id: &NodeId) -> Result<Vec<PeerNodeIdentity<PubKey>>, PeerManagerError> {
-        let public_key = self.find_with_node_id(&node_id)?.public_key;
-        Ok(vec![PeerNodeIdentity::<PubKey>::new(node_id.clone(), public_key)])
->>>>>>> 88c2d11b
     }
 
     /// Compile a list of all known node identities that can be used for the flood BroadcastStrategy
@@ -182,14 +174,13 @@
     }
 
     /// Compile a list of node identities that can be used for the closest BroadcastStrategy
-<<<<<<< HEAD
-    pub fn closest_identities<SecKey: SecretKey>(
+    pub fn closest_identities(
         &self,
         node_id: NodeId,
         n: usize,
-    ) -> Result<Vec<NodeIdentity<PubKey, SecKey>>, PeerManagerError>
+    ) -> Result<Vec<PeerNodeIdentity<PubKey>>, PeerManagerError>
     {
-        let peer_count=self.peers.len();
+        let peer_count = self.peers.len();
         if n > peer_count {
             return Err(PeerManagerError::InsufficientPeers);
         }
@@ -200,29 +191,20 @@
             dists.push(node_id.distance(&self.peers[i].node_id));
         }
         // Perform partial sort of elements only up to N elements
-        let mut nearest_identities: Vec<NodeIdentity<PubKey, SecKey>> = Vec::with_capacity(n);
+        let mut nearest_identities: Vec<PeerNodeIdentity<PubKey>> = Vec::with_capacity(n);
         for i in 0..n {
-            for j in i + 1..peer_count{
+            for j in i + 1..peer_count {
                 if dists[i] > dists[j] {
                     dists.swap(i, j);
                     indices.swap(i, j);
                 }
             }
-            nearest_identities.push(NodeIdentity::<PubKey, SecKey>::new(
+            nearest_identities.push(PeerNodeIdentity::<PubKey>::new(
                 self.peers[indices[i]].node_id.clone(),
                 self.peers[indices[i]].public_key.clone(),
-                None,
             ));
         }
         Ok(nearest_identities)
-=======
-    pub fn closest_identities(&self, _n: u32) -> Result<Vec<PeerNodeIdentity<PubKey>>, PeerManagerError> {
-        let identities: Vec<PeerNodeIdentity<PubKey>> = Vec::new();
-
-        // TODO: Send to all n nearest neighbour Communication Nodes
-
-        Ok(identities)
->>>>>>> 88c2d11b
     }
 
     /// Compile a list of node identities that can be used for the random BroadcastStrategy
