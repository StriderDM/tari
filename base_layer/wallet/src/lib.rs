#![recursion_limit = "256"]
#![feature(drain_filter)]
#![feature(type_alias_impl_trait)]

#[macro_use]
mod macros;
<<<<<<< HEAD
pub mod ffi;
=======
pub mod contacts_service;
pub mod error;
>>>>>>> 64345980
pub mod output_manager_service;
pub mod storage;
pub mod transaction_service;
pub mod types;
pub mod wallet;

#[cfg(feature = "test_harness")]
pub mod testnet_utils;

pub use wallet::Wallet;

// TODO: Put back after MVP
//#[macro_use]
// extern crate diesel;
//#[macro_use]
// extern crate diesel_migrations;
// pub mod schema;
// pub mod text_message_service;<|MERGE_RESOLUTION|>--- conflicted
+++ resolved
@@ -4,12 +4,9 @@
 
 #[macro_use]
 mod macros;
-<<<<<<< HEAD
 pub mod ffi;
-=======
 pub mod contacts_service;
 pub mod error;
->>>>>>> 64345980
 pub mod output_manager_service;
 pub mod storage;
 pub mod transaction_service;
