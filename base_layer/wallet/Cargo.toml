--- conflicted
+++ resolved
@@ -34,11 +34,8 @@
 tokio = "0.2.0-alpha.4"
 tower = "0.3.0-alpha.2"
 tokio-executor = { version ="^0.2.0-alpha.6", features = ["threadpool"] }
-<<<<<<< HEAD
+tempdir = "0.3.7"
 libc = "0.2.65"
-=======
-tempdir = "0.3.7"
->>>>>>> 64345980
 
 [dev-dependencies]
 env_logger = "0.6.2"
