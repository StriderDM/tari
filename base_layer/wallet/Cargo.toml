--- conflicted
+++ resolved
@@ -40,11 +40,7 @@
 tokio = { version = "0.2.10", features = ["blocking", "sync"]}
 tower = "0.3.0-alpha.2"
 tempdir = "0.3.7"
-<<<<<<< HEAD
-libc = "0.2.65"
-=======
 tari_test_utils = { path = "../../infrastructure/test_utils", version = "^0.0", optional = true}
->>>>>>> 0bed24ed
 
 [dependencies.tari_core]
 path = "../../base_layer/core"
