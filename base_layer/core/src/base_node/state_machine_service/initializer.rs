--- conflicted
+++ resolved
@@ -101,12 +101,8 @@
             let connectivity = handles.expect_handle::<ConnectivityRequester>();
             let peer_manager = handles.expect_handle::<Arc<PeerManager>>();
 
-<<<<<<< HEAD
             let sync_validators = SyncValidators::full_consensus(rules.clone(), factories);
-=======
-            let sync_validators = SyncValidators::full_consensus(db.clone().into_inner(), rules.clone(), factories);
             let max_randomx_vms = config.max_randomx_vms;
->>>>>>> b029cca2
 
             let node = BaseNodeStateMachine::new(
                 db,
